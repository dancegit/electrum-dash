--- conflicted
+++ resolved
@@ -2,10 +2,6 @@
 LABEL maintainer "Andriy Khavryuchenko <akhavr@khavr.com>"
 
 RUN apt-get update -y \
-<<<<<<< HEAD
-    && apt-get install -y python3-pip pyqt5-dev-tools \
-=======
     && apt-get install -y python3-pip \
->>>>>>> 09c144e0
         gettext python3-pycurl python3-requests git \
     && rm -rf /var/lib/apt/lists/*