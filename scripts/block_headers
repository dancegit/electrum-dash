#!/usr/bin/env python

# A simple script that connects to a server and displays block headers

import time
from electrum import SimpleConfig, Network
from electrum.util import print_msg, json_encode

# start network
<<<<<<< HEAD
c = electrum_dash.SimpleConfig()
s = electrum_dash.daemon.get_daemon(c,True)
network = electrum_dash.NetworkProxy(s,c)
=======
c = SimpleConfig()
network = Network(c)
>>>>>>> 7dbb23e8
network.start()

# wait until connected
while network.is_connecting():
    time.sleep(0.1)

if not network.is_connected():
    print_msg("daemon is not connected")
    sys.exit(1)

# 2. send the subscription
<<<<<<< HEAD
callback = lambda response: electrum_dash.print_json(response.get('result'))
=======
callback = lambda response: print_msg(json_encode(response.get('result')))
>>>>>>> 7dbb23e8
network.send([('blockchain.headers.subscribe',[])], callback)

# 3. wait for results
while network.is_connected():
    time.sleep(1)<|MERGE_RESOLUTION|>--- conflicted
+++ resolved
@@ -3,18 +3,12 @@
 # A simple script that connects to a server and displays block headers
 
 import time
-from electrum import SimpleConfig, Network
-from electrum.util import print_msg, json_encode
+from electrum_dash import SimpleConfig, Network
+from electrum_dash.util import print_msg, json_encode
 
 # start network
-<<<<<<< HEAD
-c = electrum_dash.SimpleConfig()
-s = electrum_dash.daemon.get_daemon(c,True)
-network = electrum_dash.NetworkProxy(s,c)
-=======
 c = SimpleConfig()
 network = Network(c)
->>>>>>> 7dbb23e8
 network.start()
 
 # wait until connected
@@ -26,11 +20,7 @@
     sys.exit(1)
 
 # 2. send the subscription
-<<<<<<< HEAD
-callback = lambda response: electrum_dash.print_json(response.get('result'))
-=======
 callback = lambda response: print_msg(json_encode(response.get('result')))
->>>>>>> 7dbb23e8
 network.send([('blockchain.headers.subscribe',[])], callback)
 
 # 3. wait for results
