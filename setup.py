#!/usr/bin/env python3

# python setup.py sdist --format=zip,gztar

import os
import sys
import platform
import importlib.util
import argparse
import subprocess

from setuptools import setup, find_packages
from setuptools.command.install import install

MIN_PYTHON_VERSION = "3.6.1"
_min_python_version_tuple = tuple(map(int, (MIN_PYTHON_VERSION.split("."))))


if sys.version_info[:3] < _min_python_version_tuple:
    sys.exit("Error: Dash Electrum requires Python version >= {}...".format(MIN_PYTHON_VERSION))

with open('contrib/requirements/requirements.txt') as f:
    requirements = f.read().splitlines()

with open('contrib/requirements/requirements-hw.txt') as f:
    requirements_hw = f.read().splitlines()

# load version.py; needlessly complicated alternative to "imp.load_source":
version_spec = importlib.util.spec_from_file_location('version', 'electrum_dash/version.py')
version_module = version = importlib.util.module_from_spec(version_spec)
version_spec.loader.exec_module(version_module)

data_files = []

if platform.system() in ['Linux', 'FreeBSD', 'DragonFly']:
    parser = argparse.ArgumentParser()
    parser.add_argument('--root=', dest='root_path', metavar='dir', default='/')
    opts, _ = parser.parse_known_args(sys.argv[1:])
    usr_share = os.path.join(sys.prefix, "share")
    icons_dirname = 'pixmaps'
    if not os.access(opts.root_path + usr_share, os.W_OK) and \
       not os.access(opts.root_path, os.W_OK):
        icons_dirname = 'icons'
        if 'XDG_DATA_HOME' in os.environ.keys():
            usr_share = os.environ['XDG_DATA_HOME']
        else:
            usr_share = os.path.expanduser('~/.local/share')
    data_files += [
        (os.path.join(usr_share, 'applications/'), ['electrum-dash.desktop']),
        (os.path.join(usr_share, icons_dirname), ['electrum_dash/gui/icons/electrum-dash.png']),
    ]

extras_require = {
    'hardware': requirements_hw,
    'fast': ['pycryptodomex'],
    'gui': ['pyqt5'],
}
extras_require['full'] = [pkg for sublist in list(extras_require.values()) for pkg in sublist]


setup(
    name="Dash-Electrum",
    version=version.ELECTRUM_VERSION,
    python_requires='>={}'.format(MIN_PYTHON_VERSION),
    install_requires=requirements,
    extras_require=extras_require,
    packages=[
        'electrum_dash',
        'electrum_dash.gui',
        'electrum_dash.gui.qt',
        'electrum_dash.plugins',
    ] + [('electrum_dash.plugins.'+pkg) for pkg in find_packages('electrum_dash/plugins')],
    package_dir={
        'electrum_dash': 'electrum_dash'
    },
    package_data={
        '': ['*.txt', '*.json', '*.ttf', '*.otf'],
        'electrum_dash': [
            'wordlist/*.txt',
            'locale/*/LC_MESSAGES/electrum.mo',
        ],
        'electrum_dash.gui': [
            'icons/*',
<<<<<<< HEAD
=======
            'icons/radio/*',
            'icons/checkbox/*',
>>>>>>> 09c144e0
        ],
    },
    scripts=['electrum_dash/electrum-dash'],
    data_files=data_files,
    description="Lightweight Dashpay Wallet",
    maintainer="akhavr",
    maintainer_email="akhavr@khavr.com",
    license="MIT License",
    url="https://electrum.dash.org",
    long_description="""Lightweight Dashpay Wallet""",
)<|MERGE_RESOLUTION|>--- conflicted
+++ resolved
@@ -81,11 +81,8 @@
         ],
         'electrum_dash.gui': [
             'icons/*',
-<<<<<<< HEAD
-=======
             'icons/radio/*',
             'icons/checkbox/*',
->>>>>>> 09c144e0
         ],
     },
     scripts=['electrum_dash/electrum-dash'],
