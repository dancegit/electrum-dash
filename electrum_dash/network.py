--- conflicted
+++ resolved
@@ -269,15 +269,9 @@
         self.callback_lock = threading.Lock()
         self.recent_servers_lock = threading.RLock()       # <- re-entrant
         self.interfaces_lock = threading.Lock()            # for mutating/iterating self.interfaces
-<<<<<<< HEAD
-        self.protx_diff_resp_lock = threading.Lock()
-        self.protx_info_resp_lock = threading.Lock()
-        self.broadcast_txs_lock = threading.Lock()
-=======
         # protx code locks
         self.protx_diff_resp_lock = threading.Lock()
         self.protx_info_resp_lock = threading.Lock()
->>>>>>> 09c144e0
 
         self.server_peers = {}  # returned by interface (servers that the main interface knows about)
         self.recent_servers = self._read_recent_servers()  # note: needs self.recent_servers_lock
@@ -305,15 +299,6 @@
         self.server_queue = None
         self.proxy = None
 
-<<<<<<< HEAD
-        self.protx_diff_resp = []
-        self.protx_info_resp = []
-        self.broadcast_txs = []
-
-        # Dump network messages (all interfaces).  Set at runtime from the console.
-        self.debug = False
-
-=======
         # Dump network messages (all interfaces).  Set at runtime from the console.
         self.debug = False
 
@@ -321,7 +306,6 @@
         self.protx_diff_resp = []
         self.protx_info_resp = []
 
->>>>>>> 09c144e0
         self._set_status('disconnected')
 
     def run_from_another_thread(self, coro):
@@ -484,15 +468,6 @@
                     value = self.protx_info_resp.pop()
                 else:
                     value = {}
-<<<<<<< HEAD
-        elif key == 'broadcast-tx':
-            with self.broadcast_txs_lock:
-                if self.broadcast_txs:
-                    value = self.broadcast_txs.pop()
-                else:
-                    value = ''
-=======
->>>>>>> 09c144e0
         else:
             raise Exception('unexpected trigger key {}'.format(key))
         return value
@@ -749,7 +724,15 @@
             self.recent_servers.remove(server)
         self.recent_servers.insert(0, server)
         self.recent_servers = self.recent_servers[0:20]
-<<<<<<< HEAD
+        self._save_recent_servers()
+
+    async def connection_down(self, interface: Interface):
+        '''A connection to server either went down, or was never made.
+        We distinguish by whether it is in self.interfaces.'''
+        if not interface: return
+        server = interface.server
+        self.disconnected_servers.add(server)
+        if server == self.default_server:
             self._set_status('disconnected')
         await self._close_interface(interface)
         self.trigger_callback('network_updated')
@@ -782,49 +765,6 @@
             except KeyError: pass
 
         if server == self.default_server:
-=======
-        self._save_recent_servers()
-
-    async def connection_down(self, interface: Interface):
-        '''A connection to server either went down, or was never made.
-        We distinguish by whether it is in self.interfaces.'''
-        if not interface: return
-        server = interface.server
-        self.disconnected_servers.add(server)
-        if server == self.default_server:
-            self._set_status('disconnected')
-        await self._close_interface(interface)
-        self.trigger_callback('network_updated')
-
-    def get_network_timeout_seconds(self, request_type=NetworkTimeout.Generic) -> int:
-        if self.oneserver and not self.auto_connect:
-            return request_type.MOST_RELAXED
-        if self.proxy:
-            return request_type.RELAXED
-        return request_type.NORMAL
-
-    @ignore_exceptions  # do not kill main_taskgroup
-    @log_exceptions
-    async def _run_new_interface(self, server):
-        interface = Interface(self, server, self.proxy)
-        timeout = self.get_network_timeout_seconds(NetworkTimeout.Urgent)
-        try:
-            await asyncio.wait_for(interface.ready, timeout)
-        except BaseException as e:
-            #traceback.print_exc()
-            self.print_error(f"couldn't launch iface {server} -- {repr(e)}")
-            await interface.close()
-            return
-        else:
-            with self.interfaces_lock:
-                assert server not in self.interfaces
-                self.interfaces[server] = interface
-        finally:
-            try: self.connecting.remove(server)
-            except KeyError: pass
-
-        if server == self.default_server:
->>>>>>> 09c144e0
             await self.switch_to_interface(server)
 
         self._add_recent_server(server)
@@ -898,7 +838,6 @@
     async def broadcast_transaction(self, tx, *, timeout=None) -> None:
         if timeout is None:
             timeout = self.get_network_timeout_seconds(NetworkTimeout.Urgent)
-<<<<<<< HEAD
         try:
             out = await self.interface.session.send_request('blockchain.transaction.broadcast', [str(tx)], timeout=timeout)
             # note: both 'out' and exception messages are untrusted input from the server
@@ -1178,286 +1117,6 @@
         if not is_hash256_str(sh):
             raise Exception(f"{repr(sh)} is not a scripthash")
         return await self.interface.session.send_request('blockchain.scripthash.get_balance', [sh])
-=======
-        try:
-            out = await self.interface.session.send_request('blockchain.transaction.broadcast', [str(tx)], timeout=timeout)
-            # note: both 'out' and exception messages are untrusted input from the server
-        except (RequestTimedOut, asyncio.CancelledError, asyncio.TimeoutError):
-            raise  # pass-through
-        except aiorpcx.jsonrpc.CodeMessageError as e:
-            self.print_error(f"broadcast_transaction error: {repr(e)}")
-            raise TxBroadcastServerReturnedError(self.sanitize_tx_broadcast_response(e.message)) from e
-        except BaseException as e:  # intentional BaseException for sanity!
-            self.print_error(f"broadcast_transaction error2: {repr(e)}")
-            send_exception_to_crash_reporter(e)
-            raise TxBroadcastUnknownError() from e
-        if out != tx.txid():
-            self.print_error(f"unexpected txid for broadcast_transaction: {out} != {tx.txid()}")
-            raise TxBroadcastHashMismatch(_("Server returned unexpected transaction ID."))
-
-    @staticmethod
-    def sanitize_tx_broadcast_response(server_msg) -> str:
-        # Unfortunately, bitcoind and hence the Electrum protocol doesn't return a useful error code.
-        # So, we use substring matching to grok the error message.
-        # server_msg is untrusted input so it should not be shown to the user. see #4968
-        server_msg = str(server_msg)
-        server_msg = server_msg.replace("\n", r"\n")
-        # https://github.com/bitcoin/bitcoin/blob/cd42553b1178a48a16017eff0b70669c84c3895c/src/policy/policy.cpp
-        # grep "reason ="
-        policy_error_messages = {
-            r"version": _("Transaction uses non-standard version."),
-            r"tx-size": _("The transaction was rejected because it is too large (in bytes)."),
-            r"scriptsig-size": None,
-            r"scriptsig-not-pushonly": None,
-            r"scriptpubkey": None,
-            r"bare-multisig": None,
-            r"dust": _("Transaction could not be broadcast due to dust outputs."),
-            r"multi-op-return": _("The transaction was rejected because it contains multiple OP_RETURN outputs."),
-        }
-        for substring in policy_error_messages:
-            if substring in server_msg:
-                msg = policy_error_messages[substring]
-                return msg if msg else substring
-        # https://github.com/bitcoin/bitcoin/blob/cd42553b1178a48a16017eff0b70669c84c3895c/src/script/script_error.cpp
-        script_error_messages = {
-            r"Script evaluated without error but finished with a false/empty top stack element",
-            r"Script failed an OP_VERIFY operation",
-            r"Script failed an OP_EQUALVERIFY operation",
-            r"Script failed an OP_CHECKMULTISIGVERIFY operation",
-            r"Script failed an OP_CHECKSIGVERIFY operation",
-            r"Script failed an OP_NUMEQUALVERIFY operation",
-            r"Script is too big",
-            r"Push value size limit exceeded",
-            r"Operation limit exceeded",
-            r"Stack size limit exceeded",
-            r"Signature count negative or greater than pubkey count",
-            r"Pubkey count negative or limit exceeded",
-            r"Opcode missing or not understood",
-            r"Attempted to use a disabled opcode",
-            r"Operation not valid with the current stack size",
-            r"Operation not valid with the current altstack size",
-            r"OP_RETURN was encountered",
-            r"Invalid OP_IF construction",
-            r"Negative locktime",
-            r"Locktime requirement not satisfied",
-            r"Signature hash type missing or not understood",
-            r"Non-canonical DER signature",
-            r"Data push larger than necessary",
-            r"Only non-push operators allowed in signatures",
-            r"Non-canonical signature: S value is unnecessarily high",
-            r"Dummy CHECKMULTISIG argument must be zero",
-            r"OP_IF/NOTIF argument must be minimal",
-            r"Signature must be zero for failed CHECK(MULTI)SIG operation",
-            r"NOPx reserved for soft-fork upgrades",
-            r"Witness version reserved for soft-fork upgrades",
-            r"Public key is neither compressed or uncompressed",
-            r"Extra items left on stack after execution",
-            r"Witness program has incorrect length",
-            r"Witness program was passed an empty witness",
-            r"Witness program hash mismatch",
-            r"Witness requires empty scriptSig",
-            r"Witness requires only-redeemscript scriptSig",
-            r"Witness provided for non-witness script",
-            r"Using non-compressed keys in segwit",
-            r"Using OP_CODESEPARATOR in non-witness script",
-            r"Signature is found in scriptCode",
-        }
-        for substring in script_error_messages:
-            if substring in server_msg:
-                return substring
-        # https://github.com/bitcoin/bitcoin/blob/cd42553b1178a48a16017eff0b70669c84c3895c/src/validation.cpp
-        # grep "REJECT_"
-        # should come after script_error.cpp (due to e.g. non-mandatory-script-verify-flag)
-        validation_error_messages = {
-            r"coinbase",
-            r"tx-size-small",
-            r"non-final",
-            r"txn-already-in-mempool",
-            r"txn-mempool-conflict",
-            r"txn-already-known",
-            r"non-BIP68-final",
-            r"bad-txns-nonstandard-inputs",
-            r"bad-witness-nonstandard",
-            r"bad-txns-too-many-sigops",
-            r"mempool min fee not met",
-            r"min relay fee not met",
-            r"absurdly-high-fee",
-            r"too-long-mempool-chain",
-            r"bad-txns-spends-conflicting-tx",
-            r"insufficient fee",
-            r"too many potential replacements",
-            r"replacement-adds-unconfirmed",
-            r"mempool full",
-            r"non-mandatory-script-verify-flag",
-            r"mandatory-script-verify-flag-failed",
-        }
-        for substring in validation_error_messages:
-            if substring in server_msg:
-                return substring
-        # https://github.com/bitcoin/bitcoin/blob/cd42553b1178a48a16017eff0b70669c84c3895c/src/rpc/rawtransaction.cpp
-        # grep "RPC_TRANSACTION"
-        # grep "RPC_DESERIALIZATION_ERROR"
-        rawtransaction_error_messages = {
-            r"Missing inputs",
-            r"transaction already in block chain",
-            r"TX decode failed",
-        }
-        for substring in rawtransaction_error_messages:
-            if substring in server_msg:
-                return substring
-        # https://github.com/bitcoin/bitcoin/blob/cd42553b1178a48a16017eff0b70669c84c3895c/src/consensus/tx_verify.cpp
-        # grep "REJECT_"
-        tx_verify_error_messages = {
-            r"bad-txns-vin-empty",
-            r"bad-txns-vout-empty",
-            r"bad-txns-oversize",
-            r"bad-txns-vout-negative",
-            r"bad-txns-vout-toolarge",
-            r"bad-txns-txouttotal-toolarge",
-            r"bad-txns-inputs-duplicate",
-            r"bad-cb-length",
-            r"bad-txns-prevout-null",
-            r"bad-txns-inputs-missingorspent",
-            r"bad-txns-premature-spend-of-coinbase",
-            r"bad-txns-inputvalues-outofrange",
-            r"bad-txns-in-belowout",
-            r"bad-txns-fee-outofrange",
-        }
-        for substring in tx_verify_error_messages:
-            if substring in server_msg:
-                return substring
-        # Dashd v0.13.1 specific errors
-        dashd_specific_error_messages = {
-            r"bad-qc-not-allowed",
-            r"bad-qc-missing",
-            r"bad-qc-block",
-            r"bad-qc-invalid-null",
-            r"bad-qc-dup",
-            r"bad-qc-height",
-            r"bad-qc-invalid",
-            r"bad-tx-payload",
-            r"bad-qc-dup",
-            r"bad-qc-premature",
-            r"bad-qc-version",
-            r"bad-qc-quorum-hash",
-            r"bad-qc-type",
-
-            r"bad-protx-addr",
-            r"bad-protx-addr-port",
-            r"bad-protx-sig",
-            r"bad-protx-inputs-hash",
-            r"bad-protx-type",
-            r"bad-protx-payload",
-            r"bad-protx-version",
-            r"bad-protx-mode",
-            r"bad-protx-key-null",
-            r"bad-protx-payee",
-            r"bad-protx-payee-dest",
-            r"bad-protx-payee-reuse",
-            r"bad-protx-operator-reward",
-            r"bad-protx-collateral",
-            r"bad-protx-collateral-dest",
-            r"bad-protx-collateral-pkh",
-            r"bad-protx-collateral-index",
-            r"bad-protx-collateral-reuse",
-            r"bad-protx-dup-addr",
-            r"bad-protx-dup-key",
-            r"bad-protx-key-not-same",
-            r"bad-protx-hash",
-            r"bad-protx-operator-payee",
-            r"bad-protx-reason",
-
-            r"bad-tx-type",
-            r"bad-tx-type-check",
-            r"bad-tx-type-proc",
-
-            r"bad-cbtx-type",
-            r"bad-cbtx-invalid",
-            r"bad-cbtx-payload",
-            r"bad-cbtx-version",
-            r"bad-cbtx-height",
-            r"bad-cbtx-mnmerkleroot",
-
-            r"bad-txns-payload-oversize",
-            r"bad-txns-type",
-            r"bad-txns-cb-type",
-            r"qc-not-allowed",
-            r"bad-txlockrequest",
-            r"tx-txlock-conflict",
-            r"tx-txlockreq-mempool-conflict",
-            r"txlockreq-tx-mempool-conflict",
-            r"protx-dup",
-            r"mempool min fee not met",
-            r"insufficient priority",
-            r"rate limited free transaction",
-            r"bad-txns-fee-negative",
-            r"bad-txns-BIP30",
-            r"bad-sb-start",
-            r"bad-blk-sigops",
-            r"bad-txns-nonfinal",
-            r"bad-cb-amount",
-            r"bad-cb-payee",
-            r"high-hash",
-            r"devnet-genesis",
-            r"bad-txnmrklroot",
-            r"bad-txns-duplicate",
-            r"bad-blk-length",
-            r"bad-cb-missing",
-            r"bad-cb-multiple",
-            r"conflict-tx-lock",
-            r"forked chain older than last checkpoint",
-            r"incorrect proof of work (DGW pre-fd-diffbitsork)",
-            r"bad-diffbits",
-            r"time-too-old",
-            r"time-too-new",
-            r"bad-cb-height",
-            r"bad-cb-type",
-            r"bad-prevblk",
-            r"Inputs unavailable",
-            r"Transaction check failed",
-            r"bad-version",
-        }
-        for substring in dashd_specific_error_messages:
-            if substring in server_msg:
-                return substring
-        # otherwise:
-        return _("Unknown error")
-
-    @best_effort_reliable
-    @catch_server_exceptions
-    async def request_chunk(self, height: int, tip=None, *, can_return_early=False):
-        if not is_non_negative_integer(height):
-            raise Exception(f"{repr(height)} is not a block height")
-        return await self.interface.request_chunk(height, tip=tip, can_return_early=can_return_early)
-
-    @best_effort_reliable
-    @catch_server_exceptions
-    async def get_transaction(self, tx_hash: str, *, timeout=None) -> str:
-        if not is_hash256_str(tx_hash):
-            raise Exception(f"{repr(tx_hash)} is not a txid")
-        return await self.interface.session.send_request('blockchain.transaction.get', [tx_hash],
-                                                         timeout=timeout)
-
-    @best_effort_reliable
-    @catch_server_exceptions
-    async def get_history_for_scripthash(self, sh: str) -> List[dict]:
-        if not is_hash256_str(sh):
-            raise Exception(f"{repr(sh)} is not a scripthash")
-        return await self.interface.session.send_request('blockchain.scripthash.get_history', [sh])
-
-    @best_effort_reliable
-    @catch_server_exceptions
-    async def listunspent_for_scripthash(self, sh: str) -> List[dict]:
-        if not is_hash256_str(sh):
-            raise Exception(f"{repr(sh)} is not a scripthash")
-        return await self.interface.session.send_request('blockchain.scripthash.listunspent', [sh])
-
-    @best_effort_reliable
-    @catch_server_exceptions
-    async def get_balance_for_scripthash(self, sh: str) -> dict:
-        if not is_hash256_str(sh):
-            raise Exception(f"{repr(sh)} is not a scripthash")
-        return await self.interface.session.send_request('blockchain.scripthash.get_balance', [sh])
 
     @best_effort_reliable
     @catch_server_exceptions
@@ -1510,7 +1169,6 @@
             self.protx_info_resp.insert(0, {'error': err,
                                             'result': res})
         self.notify('protx-info')
->>>>>>> 09c144e0
 
     def blockchain(self) -> Blockchain:
         interface = self.interface
